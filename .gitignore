--- conflicted
+++ resolved
@@ -30,7 +30,6 @@
 .vercel
 .vscode/
 .cursor/rules/isolation_rules/
-<<<<<<< HEAD
 
 # Temporary files from Notion
 src/assets/images/notion/
@@ -53,8 +52,6 @@
 # Environment variables
 # Editor directories and files
 .vscode
-=======
->>>>>>> 0230947d
 *.suo
 *.ntvs*
 *.njsproj
