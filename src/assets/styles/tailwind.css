@import 'tailwindcss';

<<<<<<< HEAD
@layer utilities {
  .bg-page {
    background-color: var(--aw-color-bg-page);
  }

  .bg-dark {
    background-color: var(--aw-color-bg-page-dark);
  }

  .bg-light {
    background-color: var(--aw-color-bg-page);
  }

  .text-page {
    color: var(--aw-color-text-page);
  }

  .text-muted {
    color: var(--aw-color-text-muted);
=======
@config '../../../tailwind.config.js';

/*
  The default border color has changed to `currentColor` in Tailwind CSS v4,
  so we've added these compatibility styles to make sure everything still
  looks the same as it did with Tailwind CSS v3.

  If we ever want to remove these styles, we need to add an explicit border
  color utility to any element that depends on these defaults.
*/
@layer base {
  *,
  ::after,
  ::before,
  ::backdrop,
  ::file-selector-button {
    border-color: var(--color-gray-200, currentColor);
>>>>>>> 080146f6
  }
}

@utility bg-page {
  background-color: var(--aw-color-bg-page);
}

@utility bg-dark {
  background-color: var(--aw-color-bg-page-dark);
}

@utility bg-light {
  background-color: var(--aw-color-bg-page);
}

@utility text-page {
  color: var(--aw-color-text-page);
}

@utility text-muted {
  color: var(--aw-color-text-muted);
}

@utility btn {
  @apply inline-flex items-center justify-center rounded-full border-gray-400 border bg-transparent font-medium text-center text-base text-page leading-snug transition py-3.5 px-6 md:px-8 ease-in duration-200 focus:ring-blue-500 focus:ring-offset-blue-200 focus:ring-2 focus:ring-offset-2 hover:bg-gray-100 hover:border-gray-600 dark:text-slate-300 dark:border-slate-500 dark:hover:bg-slate-800 dark:hover:border-slate-800 cursor-pointer;
}

@utility btn-primary {
  @apply btn font-semibold bg-primary text-white border-primary hover:bg-secondary hover:border-secondary hover:text-white dark:text-white dark:bg-primary dark:border-primary dark:hover:border-secondary dark:hover:bg-secondary;
}

@utility btn-secondary {
  @apply btn;
}

@utility btn-tertiary {
  @apply btn border-none shadow-none text-muted hover:text-gray-900 dark:text-gray-400 dark:hover:text-white;
}

#header.scroll > div:first-child {
  @apply bg-page md:bg-white/90 md:backdrop-blur-md;
  box-shadow: 0 0.375rem 1.5rem 0 rgb(140 152 164 / 13%);
}
.dark #header.scroll > div:first-child,
#header.scroll.dark > div:first-child {
  @apply bg-page md:bg-[#030621e6] border-b border-gray-500/20;
  box-shadow: none;
}
/* #header.scroll > div:last-child {
  @apply py-3;
} */

#header.expanded nav {
  position: fixed;
  top: 70px;
  left: 0;
  right: 0;
  bottom: 70px !important;
  padding: 0 5px;
}

.dropdown:focus .dropdown-menu,
.dropdown:focus-within .dropdown-menu,
.dropdown:hover .dropdown-menu {
  display: block;
}

[astro-icon].icon-light > * {
  stroke-width: 1.2;
}

[astro-icon].icon-bold > * {
  stroke-width: 2.4;
}

[data-aw-toggle-menu] path {
  @apply transition;
}
[data-aw-toggle-menu].expanded g > path:first-child {
  @apply -rotate-45 translate-y-[15px] translate-x-[-3px];
}

[data-aw-toggle-menu].expanded g > path:last-child {
  @apply rotate-45 translate-y-[-8px] translate-x-[14px];
}

/* To deprecated */

.dd *:first-child {
  margin-top: 0;
}<|MERGE_RESOLUTION|>--- conflicted
+++ resolved
@@ -1,26 +1,5 @@
 @import 'tailwindcss';
 
-<<<<<<< HEAD
-@layer utilities {
-  .bg-page {
-    background-color: var(--aw-color-bg-page);
-  }
-
-  .bg-dark {
-    background-color: var(--aw-color-bg-page-dark);
-  }
-
-  .bg-light {
-    background-color: var(--aw-color-bg-page);
-  }
-
-  .text-page {
-    color: var(--aw-color-text-page);
-  }
-
-  .text-muted {
-    color: var(--aw-color-text-muted);
-=======
 @config '../../../tailwind.config.js';
 
 /*
@@ -38,7 +17,6 @@
   ::backdrop,
   ::file-selector-button {
     border-color: var(--color-gray-200, currentColor);
->>>>>>> 080146f6
   }
 }
 
