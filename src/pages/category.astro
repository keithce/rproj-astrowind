---
import Layout from '~/layouts/PageLayout.astro';
import Headline from '~/components/blog/Headline.astro';

import { blogCategoryRobots, findCategories } from '~/utils/blog';
import { getBlogCategoryPermalink } from '~/utils/permalinks';

export const prerender = true;

const allCategories = await findCategories();

const metadata = {
  title: 'Browse By Category',
  description: 'Explore all blog categories and discover content organized by topics',
  robots: {
    index: blogCategoryRobots?.index,
    follow: blogCategoryRobots?.follow,
  },
  openGraph: {
    type: 'website',
  },
};
---

<Layout metadata={metadata}>
  <section class="mx-auto max-w-4xl px-6 py-12 sm:px-6 sm:py-16 lg:py-20">
    <Headline subtitle="Discover content organized by topic and explore what interests you most">
      Browse By Category
    </Headline>

    {
      allCategories.length > 0 ? (
<<<<<<< HEAD
        <div class="animate-fade-in-up grid grid-cols-2 gap-4 sm:grid-cols-3 lg:grid-cols-4 xl:grid-cols-5">
          {allCategories.map(category => (
            <article class="group relative overflow-hidden rounded-lg border shadow-sm transition-all hover:shadow-md">
              <div class="flex h-full flex-col">
                <h3 class="heading-md text-foreground group-hover:text-primary mb-3">
=======
        <div class="grid grid-cols-2 gap-4 sm:grid-cols-3 lg:grid-cols-4 xl:grid-cols-5 -up">
          {allCategories.map((category) => (
            <article class="relative overflow-hidden transition-all border rounded-lg shadow-sm group hover:shadow-md">
              <div class="flex flex-col h-full">
                <h3 class="mb-3 heading-md text-foreground group-hover:text-primary">
>>>>>>> 0230947d
                  <a href={`${getBlogCategoryPermalink()}/${category.slug}`} class="stretched-link focus-ring">
                    {category.title}
                  </a>
                </h3>

                <div class="mt-auto">
                  <div class="text-muted-foreground flex items-center text-sm">
                    <svg
                      class="mr-2 h-4 w-4"
                      fill="none"
                      stroke="currentColor"
                      viewBox="0 0 24 24"
                      xmlns="http://www.w3.org/2000/svg"
                    >
                      <path
                        stroke-linecap="round"
                        stroke-linejoin="round"
                        stroke-width="2"
                        d="M7 7h.01M7 3h5c.512 0 1.024.195 1.414.586l7 7a2 2 0 010 2.828l-7 7a2 2 0 01-2.828 0l-7-7A1.994 1.994 0 013 12V7a4 4 0 014-4z"
                      />
                    </svg>
                    View articles in this category
                  </div>
                </div>
              </div>
            </article>
          ))}
        </div>
      ) : (
        <div class="flex-center py-12 text-center">
          <p class="text-muted-foreground text-lg">No categories found</p>
        </div>
      )
    }
  </section>
</Layout>

<style>
  .stretched-link::after {
    position: absolute;
    top: 0;
    right: 0;
    bottom: 0;
    left: 0;
    z-index: 1;
    content: '';
  }
</style><|MERGE_RESOLUTION|>--- conflicted
+++ resolved
@@ -30,19 +30,11 @@
 
     {
       allCategories.length > 0 ? (
-<<<<<<< HEAD
-        <div class="animate-fade-in-up grid grid-cols-2 gap-4 sm:grid-cols-3 lg:grid-cols-4 xl:grid-cols-5">
-          {allCategories.map(category => (
-            <article class="group relative overflow-hidden rounded-lg border shadow-sm transition-all hover:shadow-md">
-              <div class="flex h-full flex-col">
-                <h3 class="heading-md text-foreground group-hover:text-primary mb-3">
-=======
         <div class="grid grid-cols-2 gap-4 sm:grid-cols-3 lg:grid-cols-4 xl:grid-cols-5 -up">
           {allCategories.map((category) => (
             <article class="relative overflow-hidden transition-all border rounded-lg shadow-sm group hover:shadow-md">
               <div class="flex flex-col h-full">
                 <h3 class="mb-3 heading-md text-foreground group-hover:text-primary">
->>>>>>> 0230947d
                   <a href={`${getBlogCategoryPermalink()}/${category.slug}`} class="stretched-link focus-ring">
                     {category.title}
                   </a>
