--- conflicted
+++ resolved
@@ -166,31 +166,11 @@
     content="<p class='mb-4 text-lg'>Whether you want help with mixing and mastering, an extra set of ears, or you need a boost in confidence to send your track off to your dream label, Resonant Rhythm helps musicians complete their music with absolute excellence by tapping into the heart behind it and capturing in a way to move their listeners.</p>"
   />
 
-<<<<<<< HEAD
-  <Steps
-    title="How We Bring Your Music to Life"
-    items={[
-      {
-        title: 'Idea / Producing',
-        description: 'Spark your inspiration and propel your project forward.',
-      },
-      {
-        title: 'Arranging and Ear Candy',
-        description: 'Add the magic touches that make your track stand out.',
-      },
-      { title: 'Mixing / Mastering', description: 'Polish and finalize your song for release.' },
-      {
-        title: 'Choosing a Label or Self-Releasing',
-        description: 'Get your music into the world with confidence.',
-      },
-    ]}
-=======
   <!-- Polish & Release Section from live website -->
   <Content
     title="Polish & Release in Just a Few Weeks"
     subtitle="The power of music to move the soul and speak to our emotions is so mighty that just one song can create significant change in the world."
     content="<p class='mb-4 text-lg'>With Resonant Rhythm's music finishing service, I come alongside artists and offer my ear and feedback to help artists finish tracks at their highest potential.</p><p class='mb-4 text-lg'>Together, we identify the roadblocks holding them back, then I coach the artist and make suggestions to help them complete their mix. We then master the track until it's ready to be taken to a label or self-released.</p><p class='text-lg'>You can also get support with mixing as an additional service if you need it.</p>"
->>>>>>> 0230947d
   />
 
   <!-- Finishing Service Features from live website -->
