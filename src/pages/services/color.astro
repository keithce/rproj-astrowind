--- conflicted
+++ resolved
@@ -6,13 +6,10 @@
 import NotionContact from '~/components/widgets/NotionContact.astro';
 import Hero from '~/components/widgets/Hero.astro';
 import CallToAction from '~/components/widgets/CallToAction.astro';
-<<<<<<< HEAD
 import { getCategoryImages, getCloudinaryImageUrl } from '~/utils/cloudinary';
-=======
 import RelatedPages from '~/components/ui/RelatedPages.astro';
 import ContextualLinks from '~/components/ui/ContextualLinks.astro';
 import { getRelatedPages } from '~/utils/internal-linking';
->>>>>>> d34d466f
 
 const metadata = {
   title: "Photography Portfolio - Capturing Life's Beautiful Moments",
@@ -22,13 +19,12 @@
     'photography, portraits, landscapes, boudoir, maternity, children, professional photographer, San Francisco',
 };
 
-<<<<<<< HEAD
 // Get optimized images from Cloudinary for each category
 const landscapeImages = await getCategoryImages('landscape', 8);
 const portraitImages = await getCategoryImages('portrait', 7);
 const boudoirImages = await getCategoryImages('boudoir', 6);
 const maternityChildrenImages = await getCategoryImages('maternity', 7);
-=======
+
 // Get related service pages
 const relatedServices = getRelatedPages('/services/color', 3, true);
 
@@ -47,128 +43,6 @@
     description: 'Sound design and audio mixing for visual content',
   },
 ];
-
-// Sample image data for each category
-const landscapeImages = [
-  {
-    src: 'samples/landscape/mountain-sunset',
-    alt: 'Golden hour mountain vista with dramatic clouds',
-    title: 'Mountain Sunset Vista',
-  },
-  {
-    src: 'samples/landscape/ocean-waves',
-    alt: 'Powerful ocean waves crashing against rocky coastline',
-    title: 'Coastal Symphony',
-  },
-  {
-    src: 'samples/landscape/forest-mist',
-    alt: 'Misty forest with sunbeams filtering through trees',
-    title: 'Enchanted Forest',
-  },
-  {
-    src: 'samples/landscape/desert-dunes',
-    alt: 'Sand dunes with rippling patterns at sunrise',
-    title: 'Desert Dreams',
-  },
-  { src: 'samples/landscape/city-skyline', alt: 'Urban skyline at twilight with city lights', title: 'Urban Twilight' },
-  {
-    src: 'samples/landscape/lake-reflection',
-    alt: 'Perfect mountain reflection in crystal clear lake',
-    title: 'Mirror Lake',
-  },
-  { src: 'samples/landscape/waterfall', alt: 'Cascading waterfall in lush green canyon', title: "Nature's Power" },
-  {
-    src: 'samples/landscape/northern-lights',
-    alt: 'Aurora borealis dancing across starry sky',
-    title: 'Celestial Dance',
-  },
-];
-
-const portraitImages = [
-  {
-    src: 'samples/portraits/business-headshot',
-    alt: 'Professional business headshot with confident expression',
-    title: 'Executive Portrait',
-  },
-  {
-    src: 'samples/portraits/artistic-portrait',
-    alt: 'Creative artistic portrait with dramatic lighting',
-    title: 'Artistic Vision',
-  },
-  {
-    src: 'samples/portraits/senior-portrait',
-    alt: 'High school senior portrait in natural setting',
-    title: 'Senior Celebration',
-  },
-  { src: 'samples/portraits/couple-portrait', alt: 'Romantic couple portrait during golden hour', title: 'Love Story' },
-  {
-    src: 'samples/portraits/musician-portrait',
-    alt: 'Musician portrait with instrument in studio',
-    title: 'Artist Expression',
-  },
-  {
-    src: 'samples/portraits/lifestyle-portrait',
-    alt: 'Natural lifestyle portrait in urban environment',
-    title: 'Urban Lifestyle',
-  },
-  {
-    src: 'samples/portraits/family-portrait',
-    alt: 'Multi-generational family portrait outdoors',
-    title: 'Family Legacy',
-  },
-];
-
-const boudoirImages = [
-  {
-    src: 'samples/boudoir/elegant-silhouette',
-    alt: 'Elegant boudoir silhouette with soft lighting',
-    title: 'Elegant Grace',
-  },
-  { src: 'samples/boudoir/vintage-style', alt: 'Vintage-inspired boudoir photography', title: 'Vintage Romance' },
-  {
-    src: 'samples/boudoir/modern-artistic',
-    alt: 'Modern artistic boudoir with creative composition',
-    title: 'Modern Art',
-  },
-  { src: 'samples/boudoir/natural-light', alt: 'Natural light boudoir with soft shadows', title: 'Natural Beauty' },
-  {
-    src: 'samples/boudoir/dramatic-lighting',
-    alt: 'Dramatic lighting creating mood and atmosphere',
-    title: 'Dramatic Mood',
-  },
-  { src: 'samples/boudoir/intimate-portrait', alt: 'Intimate portrait celebrating femininity', title: 'Celebration' },
-];
-
-const maternityChildrenImages = [
-  {
-    src: 'samples/maternity/pregnancy-glow',
-    alt: 'Beautiful maternity portrait celebrating pregnancy',
-    title: 'Expecting Joy',
-  },
-  {
-    src: 'samples/children/newborn-peaceful',
-    alt: 'Peaceful sleeping newborn in soft wrapping',
-    title: 'New Beginning',
-  },
-  { src: 'samples/children/toddler-playful', alt: 'Playful toddler portrait with genuine smile', title: 'Pure Joy' },
-  {
-    src: 'samples/maternity/couple-expecting',
-    alt: 'Expecting couple in intimate maternity session',
-    title: 'Growing Love',
-  },
-  { src: 'samples/children/siblings', alt: 'Sweet sibling portrait showing their bond', title: 'Sibling Bond' },
-  {
-    src: 'samples/children/first-birthday',
-    alt: 'First birthday celebration cake smash session',
-    title: 'Milestone Moment',
-  },
-  {
-    src: 'samples/maternity/maternity-nature',
-    alt: 'Maternity portrait in beautiful natural setting',
-    title: "Nature's Blessing",
-  },
-];
->>>>>>> d34d466f
 
 // Testimonials data
 const testimonials = [
@@ -216,14 +90,9 @@
 <Layout metadata={metadata}>
   <!-- Hero Section -->
   <Hero
-<<<<<<< HEAD
     title={`Capturing Life's <span class="text-transparent bg-clip-text bg-gradient-to-r from-[var(--color-accent)] to-[var(--color-primary)]">Beautiful Moments</span>`}
     subtitle="Professional photographer specializing in creating timeless memories through artistic vision, technical excellence, and a passion for storytelling."
     image={heroImageUrl}
-=======
-    title={`Professional <span class="text-transparent bg-clip-text bg-gradient-to-r from-[var(--color-accent)] to-[var(--color-primary)]">Photography</span> That Tells Your Story`}
-    subtitle="We capture life's meaningful moments with artistic vision and technical expertise. From portraits to landscapes, every image tells a story worth preserving."
->>>>>>> d34d466f
     actions={[
       {
         variant: 'primary',
