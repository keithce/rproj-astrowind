---
import Layout from '~/layouts/PageLayout.astro';
import PhotoSwiper from '~/components/ui/PhotoSwiper.tsx';
import CategoryHero from '~/components/widgets/CategoryHero.astro';
import NotionContact from '~/components/widgets/NotionContact.astro';
import Hero from '~/components/widgets/Hero.astro';
import CallToAction from '~/components/widgets/CallToAction.astro';
import { getCategoryImages, getCloudinaryImageUrl } from '~/utils/cloudinary';
import RelatedPages from '~/components/ui/RelatedPages.astro';
import { getRelatedPages } from '~/utils/internal-linking';
import colorHeroImage from '~/assets/images/color-hero.png';

const metadata = {
  title: "Photography Portfolio - Capturing Life's Beautiful Moments",
  description:
    'Professional photographer specializing in landscapes, portraits, boudoir, and family photography. Creating timeless memories through artistic vision and technical excellence.',
  keywords:
    'photography, portraits, landscapes, boudoir, maternity, children, professional photographer, San Francisco',
};

<<<<<<< HEAD
// Sample image data for each category
const landscapeImages = [
  {
    src: 'samples/landscape/mountain-sunset',
    alt: 'Golden hour mountain vista with dramatic clouds',
    title: 'Mountain Sunset Vista',
  },
  {
    src: 'samples/landscape/ocean-waves',
    alt: 'Powerful ocean waves crashing against rocky coastline',
    title: 'Coastal Symphony',
  },
  {
    src: 'samples/landscape/forest-mist',
    alt: 'Misty forest with sunbeams filtering through trees',
    title: 'Enchanted Forest',
  },
  {
    src: 'samples/landscape/desert-dunes',
    alt: 'Sand dunes with rippling patterns at sunrise',
    title: 'Desert Dreams',
  },
  {
    src: 'samples/landscape/city-skyline',
    alt: 'Urban skyline at twilight with city lights',
    title: 'Urban Twilight',
  },
  {
    src: 'samples/landscape/lake-reflection',
    alt: 'Perfect mountain reflection in crystal clear lake',
    title: 'Mirror Lake',
  },
  {
    src: 'samples/landscape/waterfall',
    alt: 'Cascading waterfall in lush green canyon',
    title: "Nature's Power",
  },
  {
    src: 'samples/landscape/northern-lights',
    alt: 'Aurora borealis dancing across starry sky',
    title: 'Celestial Dance',
  },
];

const portraitImages = [
  {
    src: 'samples/portraits/business-headshot',
    alt: 'Professional business headshot with confident expression',
    title: 'Executive Portrait',
  },
  {
    src: 'samples/portraits/artistic-portrait',
    alt: 'Creative artistic portrait with dramatic lighting',
    title: 'Artistic Vision',
  },
  {
    src: 'samples/portraits/senior-portrait',
    alt: 'High school senior portrait in natural setting',
    title: 'Senior Celebration',
  },
  {
    src: 'samples/portraits/couple-portrait',
    alt: 'Romantic couple portrait during golden hour',
    title: 'Love Story',
  },
  {
    src: 'samples/portraits/musician-portrait',
    alt: 'Musician portrait with instrument in studio',
    title: 'Artist Expression',
  },
  {
    src: 'samples/portraits/lifestyle-portrait',
    alt: 'Natural lifestyle portrait in urban environment',
    title: 'Urban Lifestyle',
  },
  {
    src: 'samples/portraits/family-portrait',
    alt: 'Multi-generational family portrait outdoors',
    title: 'Family Legacy',
  },
];

const boudoirImages = [
  {
    src: 'samples/boudoir/elegant-silhouette',
    alt: 'Elegant boudoir silhouette with soft lighting',
    title: 'Elegant Grace',
  },
  {
    src: 'samples/boudoir/vintage-style',
    alt: 'Vintage-inspired boudoir photography',
    title: 'Vintage Romance',
  },
  {
    src: 'samples/boudoir/modern-artistic',
    alt: 'Modern artistic boudoir with creative composition',
    title: 'Modern Art',
  },
  {
    src: 'samples/boudoir/natural-light',
    alt: 'Natural light boudoir with soft shadows',
    title: 'Natural Beauty',
  },
  {
    src: 'samples/boudoir/dramatic-lighting',
    alt: 'Dramatic lighting creating mood and atmosphere',
    title: 'Dramatic Mood',
  },
  {
    src: 'samples/boudoir/intimate-portrait',
    alt: 'Intimate portrait celebrating femininity',
    title: 'Celebration',
  },
];

const maternityChildrenImages = [
  {
    src: 'samples/maternity/pregnancy-glow',
    alt: 'Beautiful maternity portrait celebrating pregnancy',
    title: 'Expecting Joy',
  },
  {
    src: 'samples/children/newborn-peaceful',
    alt: 'Peaceful sleeping newborn in soft wrapping',
    title: 'New Beginning',
  },
  {
    src: 'samples/children/toddler-playful',
    alt: 'Playful toddler portrait with genuine smile',
    title: 'Pure Joy',
  },
  {
    src: 'samples/maternity/couple-expecting',
    alt: 'Expecting couple in intimate maternity session',
    title: 'Growing Love',
  },
  {
    src: 'samples/children/siblings',
    alt: 'Sweet sibling portrait showing their bond',
    title: 'Sibling Bond',
  },
  {
    src: 'samples/children/first-birthday',
    alt: 'First birthday celebration cake smash session',
    title: 'Milestone Moment',
  },
  {
    src: 'samples/maternity/maternity-nature',
    alt: 'Maternity portrait in beautiful natural setting',
    title: "Nature's Blessing",
  },
];

// Testimonials data
const testimonials = [
  {
    testimonial:
      'Working with this photographer was an absolute dream! They captured not just our images, but our emotions and the essence of who we are as a family. Every photo tells a story.',
    clientName: 'Sarah Johnson',
    clientTitle: 'Family Portrait Client',
    rating: 5,
  },
  {
    testimonial:
      'The boudoir session was empowering and beautiful. The photographer made me feel comfortable and confident, and the results exceeded all my expectations. Truly artistic work!',
    clientName: 'Maria Rodriguez',
    clientTitle: 'Boudoir Session Client',
    rating: 5,
  },
  {
    testimonial:
      "Professional, creative, and incredibly talented. The landscape photos from our engagement session are breathtaking. We couldn't be happier with the memories captured.",
    clientName: 'David & Emma Chen',
    clientTitle: 'Engagement Session',
    rating: 5,
  },
];
=======
// Get optimized images from Cloudinary for each category in parallel
const [landscapeImages, portraitImages, boudoirImages, maternityImages, childrenImages] = await Promise.all([
  getCategoryImages('landscape', 8),
  getCategoryImages('portrait', 7),
  getCategoryImages('boudoir', 6),
  getCategoryImages('maternity', 7),
  getCategoryImages('children', 6),
]);

// Get related service pages
const relatedServices = getRelatedPages('/services/color', 3, true);
>>>>>>> 0230947d
---

<Layout metadata={metadata}>
  <!-- Hero Section -->
  <Hero
    title={`Capturing Life's <span class="text-transparent bg-clip-text bg-gradient-to-r from-[var(--color-accent)] to-[var(--color-primary)]">Beautiful Moments</span>`}
    subtitle="Professional photographer specializing in creating timeless memories through artistic vision, technical excellence, and a passion for storytelling."
    image={colorHeroImage.src}
    centerImage={true}
    actions={[
      {
        variant: 'primary',
        text: 'See Our Work',
        href: '#portfolio',
        class:
          'bg-white text-[var(--color-primary)] font-semibold px-8 py-4 rounded-full hover:bg-gray-100 transition-colors duration-200 transform hover:scale-105',
      },
      {
        variant: 'secondary',
        text: 'Start Your Session',
        href: '#contact',
        class:
          'border-2 border-white text-white font-semibold px-8 py-4 rounded-full hover:bg-white hover:text-[var(--color-primary)] transition-all duration-200 transform hover:scale-105',
      },
    ]}
    gradientBg={true}
    showScrollIndicator={true}
  />

  <!-- Portfolio Section -->
  <section id="portfolio" class="bg-[var(--color-background)] py-20 dark:bg-[var(--color-background)]">
    <div class="mx-auto max-w-7xl px-4">
      <div class="mb-16 text-center">
<<<<<<< HEAD
        <h2 class="mb-6 text-4xl font-bold text-[var(--color-foreground)] md:text-5xl">Photography Portfolio</h2>
        <p class="mx-auto max-w-3xl text-xl text-[var(--color-muted-foreground)]">
=======
        <h2 class="text-4xl md:text-5xl font-bold text-[var(--color-foreground)] mb-6">Photography Portfolio</h2>
        <p class="text-xl text-[var(--color-muted-foreground)] max-w-3xl mx-auto mb-8">
>>>>>>> 0230947d
          Explore our diverse collection of photography services, each crafted with artistic vision and professional
          expertise. All images are delivered through our optimized Cloudinary CDN for the best viewing experience.
        </p>

        <!-- Navigation Buttons -->
        <div class="flex flex-wrap gap-3 justify-center sm:gap-4">
          <a
            href="#landscape"
            class="inline-flex items-center bg-[var(--color-primary)] hover:bg-[var(--color-secondary)] text-[var(--color-primary-foreground)] font-medium px-4 py-2 rounded-lg transition-colors duration-200 shadow-sm hover:shadow-md text-sm sm:text-base"
          >
            Landscape
          </a>
          <a
            href="#portrait"
            class="inline-flex items-center bg-[var(--color-primary)] hover:bg-[var(--color-secondary)] text-[var(--color-primary-foreground)] font-medium px-4 py-2 rounded-lg transition-colors duration-200 shadow-sm hover:shadow-md text-sm sm:text-base"
          >
            Portrait
          </a>
          <a
            href="#boudoir"
            class="inline-flex items-center bg-[var(--color-primary)] hover:bg-[var(--color-secondary)] text-[var(--color-primary-foreground)] font-medium px-4 py-2 rounded-lg transition-colors duration-200 shadow-sm hover:shadow-md text-sm sm:text-base"
          >
            Boudoir
          </a>
          <a
            href="#maternity"
            class="inline-flex items-center bg-[var(--color-primary)] hover:bg-[var(--color-secondary)] text-[var(--color-primary-foreground)] font-medium px-4 py-2 rounded-lg transition-colors duration-200 shadow-sm hover:shadow-md text-sm sm:text-base"
          >
            Maternity
          </a>
          <a
            href="#children"
            class="inline-flex items-center bg-[var(--color-primary)] hover:bg-[var(--color-secondary)] text-[var(--color-primary-foreground)] font-medium px-4 py-2 rounded-lg transition-colors duration-200 shadow-sm hover:shadow-md text-sm sm:text-base"
          >
            Children
          </a>
        </div>
      </div>

      <!-- Landscape Photography -->
      <div id="landscape" class="mb-20">
        <CategoryHero
          title="Landscape Photography"
          subtitle="Nature's Canvas"
          description="Capturing the raw beauty and grandeur of nature's most spectacular moments. From mountain vistas to ocean shores, each landscape tells a story of natural wonder."
        />
<<<<<<< HEAD
        <div class="mt-12">
          <PhotoSwiper images={landscapeImages} title="Nature's Masterpieces" category="landscape" className="mb-8" />
          <div class="text-center">
            <a
              href="/gallery/landscapes"
              class="inline-flex items-center rounded-lg bg-[var(--color-primary)] px-6 py-3 font-medium text-[var(--color-primary-foreground)] shadow-md transition-colors duration-200 hover:bg-[var(--color-secondary)] hover:shadow-lg"
            >
              View Full Landscape Gallery
              <svg class="ml-2 h-4 w-4" fill="none" stroke="currentColor" viewBox="0 0 24 24">
                <path stroke-linecap="round" stroke-linejoin="round" stroke-width="2" d="M9 5l7 7-7 7"></path>
              </svg>
            </a>
          </div>
=======
        <div>
          <PhotoSwiper
            client:visible
            images={landscapeImages.map((i) => ({
              src: i.src,
              fullSrc: getCloudinaryImageUrl(i.publicId, {
                quality: 'auto',
                format: 'auto',
              }),
              alt: i.alt,
            }))}
            className="mb-8"
          />
>>>>>>> 0230947d
        </div>
      </div>

      <!-- Portrait Photography -->
      <div id="portrait" class="mb-20">
        <CategoryHero
          title="Portrait Photography"
          subtitle="Human Connection"
          description="Professional portraits that capture personality, emotion, and the unique essence of each individual. From corporate headshots to artistic expressions."
        />
<<<<<<< HEAD
        <div class="mt-12">
          <PhotoSwiper images={portraitImages} title="Capturing Character" category="portrait" className="mb-8" />
          <div class="text-center">
            <a
              href="/gallery/portraits"
              class="inline-flex items-center rounded-lg bg-[var(--color-primary)] px-6 py-3 font-medium text-[var(--color-primary-foreground)] shadow-md transition-colors duration-200 hover:bg-[var(--color-secondary)] hover:shadow-lg"
            >
              View Full Portrait Gallery
              <svg class="ml-2 h-4 w-4" fill="none" stroke="currentColor" viewBox="0 0 24 24">
                <path stroke-linecap="round" stroke-linejoin="round" stroke-width="2" d="M9 5l7 7-7 7"></path>
              </svg>
            </a>
          </div>
=======
        <div>
          <PhotoSwiper
            client:visible
            images={portraitImages.map((i) => ({
              src: i.src,
              fullSrc: getCloudinaryImageUrl(i.publicId, {
                quality: 'auto',
                format: 'auto',
              }),
              alt: i.alt,
            }))}
            className="mb-8"
          />
>>>>>>> 0230947d
        </div>
      </div>

      <!-- Boudoir Photography -->
      <div id="boudoir" class="mb-20">
        <CategoryHero
          title="Boudoir Photography"
          subtitle="Intimate Artistry"
          description="Elegant and tasteful intimate photography that celebrates confidence, beauty, and self-expression in a comfortable, professional environment."
        />
<<<<<<< HEAD
        <div class="mt-12">
          <PhotoSwiper images={boudoirImages} title="Celebrating You" category="boudoir" className="mb-8" />
          <div class="text-center">
            <a
              href="/gallery/boudoir"
              class="inline-flex items-center rounded-lg bg-[var(--color-primary)] px-6 py-3 font-medium text-[var(--color-primary-foreground)] shadow-md transition-colors duration-200 hover:bg-[var(--color-secondary)] hover:shadow-lg"
            >
              View Full Boudoir Gallery
              <svg class="ml-2 h-4 w-4" fill="none" stroke="currentColor" viewBox="0 0 24 24">
                <path stroke-linecap="round" stroke-linejoin="round" stroke-width="2" d="M9 5l7 7-7 7"></path>
              </svg>
            </a>
          </div>
=======
        <div>
          <PhotoSwiper
            client:visible
            images={boudoirImages.map((i) => ({
              src: i.src,
              fullSrc: getCloudinaryImageUrl(i.publicId, {
                quality: 'auto',
                format: 'auto',
              }),
              alt: i.alt,
            }))}
            className="mb-8"
          />
>>>>>>> 0230947d
        </div>
      </div>

      <!-- Maternity Photography -->
      <div id="maternity" class="mb-20">
        <CategoryHero
          title="Maternity Photography"
          subtitle="Celebrating New Life"
          description="Capturing the beauty, grace, and anticipation of pregnancy. Creating timeless images that celebrate this miraculous journey and the connection between mother and baby."
        />
        <div>
          <PhotoSwiper
            client:visible
            images={maternityImages.map((i) => ({
              src: i.src,
              fullSrc: getCloudinaryImageUrl(i.publicId, {
                quality: 'auto',
                format: 'auto',
              }),
              alt: i.alt,
            }))}
            className="mb-8"
          />
<<<<<<< HEAD
          <div class="text-center">
            <a
              href="/gallery/family"
              class="inline-flex items-center rounded-lg bg-[var(--color-primary)] px-6 py-3 font-medium text-[var(--color-primary-foreground)] shadow-md transition-colors duration-200 hover:bg-[var(--color-secondary)] hover:shadow-lg"
            >
              View Full Family Gallery
              <svg class="ml-2 h-4 w-4" fill="none" stroke="currentColor" viewBox="0 0 24 24">
                <path stroke-linecap="round" stroke-linejoin="round" stroke-width="2" d="M9 5l7 7-7 7"></path>
              </svg>
            </a>
          </div>
        </div>
      </div>
    </div>
  </section>

  <!-- Testimonials Section -->
  <section class="bg-[var(--color-card)] py-20 dark:bg-[var(--color-card)]">
    <div class="mx-auto max-w-7xl px-4">
      <div class="mb-16 text-center">
        <h2 class="mb-6 text-4xl font-bold text-[var(--color-foreground)] md:text-5xl">Client Testimonials</h2>
        <p class="mx-auto max-w-3xl text-xl text-[var(--color-muted-foreground)]">
          Don't just take our word for it. Here's what our clients say about their photography experience.
        </p>
      </div>

      <div class="grid grid-cols-1 gap-8 md:grid-cols-2 lg:grid-cols-3">
        {
          testimonials.map(testimonial => (
            <TestimonialCard
              testimonial={testimonial.testimonial}
              clientName={testimonial.clientName}
              clientTitle={testimonial.clientTitle}
              rating={testimonial.rating}
            />
          ))
        }
=======
        </div>
      </div>

      <!-- Children Photography -->
      <div id="children" class="mb-20">
        <CategoryHero
          title="Children Photography"
          subtitle="Pure Joy & Wonder"
          description="Capturing the innocence, curiosity, and boundless energy of childhood. From first steps to school portraits, preserving precious memories as your little ones grow."
        />
        <div>
          <PhotoSwiper
            client:visible
            images={childrenImages.map((i) => ({
              src: i.src,
              fullSrc: getCloudinaryImageUrl(i.publicId, {
                quality: 'auto',
                format: 'auto',
              }),
              alt: i.alt,
            }))}
            className="mb-8"
          />
        </div>
>>>>>>> 0230947d
      </div>
    </div>
  </section>

  <!-- Call to Action -->
  <CallToAction
    title="Ready to Create Something Beautiful?"
    subtitle="Let's work together to capture your vision and create memories that will last a lifetime."
    actions={[
      {
        text: 'Get Started Today',
        href: '#contact',
        variant: 'primary',
        icon: 'tabler:input-spark',
      },
    ]}
  />

<<<<<<< HEAD
  <!-- About Section -->
  <section class="bg-[var(--color-background)] py-20 dark:bg-[var(--color-background)]">
    <div class="mx-auto max-w-7xl px-4">
      <div class="grid grid-cols-1 items-center gap-12 lg:grid-cols-2">
        <div>
          <h2 class="mb-6 text-4xl font-bold text-[var(--color-foreground)] md:text-5xl">About the Artist</h2>
          <div class="space-y-6 text-lg text-[var(--color-foreground)]">
            <p>
              With over a decade of experience in professional photography, I specialize in creating visual stories that
              capture the essence of life's most meaningful moments. My approach combines technical expertise with
              artistic vision to deliver images that not only look beautiful but feel authentic.
            </p>
            <p>
              Whether it's the raw power of a landscape, the intimate connection in a portrait, or the joy of a family
              milestone, I believe every photograph should tell a story. My goal is to create images that you'll
              treasure for generations to come.
            </p>
            <p>
              Based in the San Francisco Bay Area, I work with clients locally and travel for destination sessions.
              Every project is approached with passion, creativity, and a commitment to excellence.
            </p>
          </div>

          <div class="mt-8">
            <h3 class="mb-4 text-xl font-semibold text-[var(--color-foreground)]">Achievements & Recognition</h3>
            <ul class="space-y-2 text-[var(--color-muted-foreground)]">
              <li>• Featured in Photography Magazine (2023)</li>
              <li>• Winner - Bay Area Photography Awards (2022)</li>
              <li>• 500+ satisfied clients and counting</li>
              <li>• Professional Photography Association Member</li>
            </ul>
          </div>
        </div>

        <div class="relative">
          <div class="aspect-[4/5] overflow-hidden rounded-lg shadow-2xl">
            <img
              src="https://images.unsplash.com/photo-1507003211169-0a1dd7228f2d?ixlib=rb-4.0.3&auto=format&fit=crop&w=687&q=80"
              alt="Professional photographer at work"
              class="h-full w-full object-cover"
            />
          </div>
          <div
            class="absolute -right-6 -bottom-6 rounded-lg border border-[var(--color-border)] bg-[var(--color-card)] p-6 shadow-lg"
          >
            <p class="text-2xl font-bold text-[var(--color-primary)]">10+</p>
            <p class="text-[var(--color-muted-foreground)]">Years Experience</p>
          </div>
        </div>
      </div>
    </div>
  </section>

  <!-- Contact Section -->
  <section id="contact" class="bg-[var(--color-card)] py-20 dark:bg-[var(--color-card)]">
    <NotionContact service="color" />
=======
  <!-- Contact Section -->
  <section id="contact" class="py-20 bg-[var(--color-card)] dark:bg-[var(--color-card)]">
    <NotionContact defaultService="Color" />
  </section>

  <!-- Related Services -->
  <section class="py-12 bg-muted/30">
    <div class="px-4 mx-auto max-w-7xl sm:px-6">
      <RelatedPages pages={relatedServices} title="Complete Your Visual Story" variant="cards" />
    </div>
>>>>>>> 0230947d
  </section>
</Layout>

<style>
  html {
    scroll-behavior: smooth;
  }

  /* Custom scrollbar using design system colors */
  ::-webkit-scrollbar {
    width: 8px;
  }

  ::-webkit-scrollbar-track {
    background: var(--color-background);
  }

  ::-webkit-scrollbar-thumb {
    background: var(--color-accent);
    border-radius: var(--radius);
  }

  ::-webkit-scrollbar-thumb:hover {
    background: var(--color-primary);
  }

  /* Enhanced focus styles for accessibility */
  a:focus-visible,
  button:focus-visible {
    outline: 2px solid var(--color-ring);
    outline-offset: 2px;
  }

  /* Smooth transitions for interactive elements */
  a,
  button {
    transition: all 0.2s ease-in-out;
  }

  /* Ensure proper contrast for text over gradients */
  .gradient-text {
    background: linear-gradient(135deg, var(--color-accent), var(--color-primary));
    -webkit-background-clip: text;
    -webkit-text-fill-color: transparent;
    background-clip: text;
  }
</style><|MERGE_RESOLUTION|>--- conflicted
+++ resolved
@@ -18,185 +18,6 @@
     'photography, portraits, landscapes, boudoir, maternity, children, professional photographer, San Francisco',
 };
 
-<<<<<<< HEAD
-// Sample image data for each category
-const landscapeImages = [
-  {
-    src: 'samples/landscape/mountain-sunset',
-    alt: 'Golden hour mountain vista with dramatic clouds',
-    title: 'Mountain Sunset Vista',
-  },
-  {
-    src: 'samples/landscape/ocean-waves',
-    alt: 'Powerful ocean waves crashing against rocky coastline',
-    title: 'Coastal Symphony',
-  },
-  {
-    src: 'samples/landscape/forest-mist',
-    alt: 'Misty forest with sunbeams filtering through trees',
-    title: 'Enchanted Forest',
-  },
-  {
-    src: 'samples/landscape/desert-dunes',
-    alt: 'Sand dunes with rippling patterns at sunrise',
-    title: 'Desert Dreams',
-  },
-  {
-    src: 'samples/landscape/city-skyline',
-    alt: 'Urban skyline at twilight with city lights',
-    title: 'Urban Twilight',
-  },
-  {
-    src: 'samples/landscape/lake-reflection',
-    alt: 'Perfect mountain reflection in crystal clear lake',
-    title: 'Mirror Lake',
-  },
-  {
-    src: 'samples/landscape/waterfall',
-    alt: 'Cascading waterfall in lush green canyon',
-    title: "Nature's Power",
-  },
-  {
-    src: 'samples/landscape/northern-lights',
-    alt: 'Aurora borealis dancing across starry sky',
-    title: 'Celestial Dance',
-  },
-];
-
-const portraitImages = [
-  {
-    src: 'samples/portraits/business-headshot',
-    alt: 'Professional business headshot with confident expression',
-    title: 'Executive Portrait',
-  },
-  {
-    src: 'samples/portraits/artistic-portrait',
-    alt: 'Creative artistic portrait with dramatic lighting',
-    title: 'Artistic Vision',
-  },
-  {
-    src: 'samples/portraits/senior-portrait',
-    alt: 'High school senior portrait in natural setting',
-    title: 'Senior Celebration',
-  },
-  {
-    src: 'samples/portraits/couple-portrait',
-    alt: 'Romantic couple portrait during golden hour',
-    title: 'Love Story',
-  },
-  {
-    src: 'samples/portraits/musician-portrait',
-    alt: 'Musician portrait with instrument in studio',
-    title: 'Artist Expression',
-  },
-  {
-    src: 'samples/portraits/lifestyle-portrait',
-    alt: 'Natural lifestyle portrait in urban environment',
-    title: 'Urban Lifestyle',
-  },
-  {
-    src: 'samples/portraits/family-portrait',
-    alt: 'Multi-generational family portrait outdoors',
-    title: 'Family Legacy',
-  },
-];
-
-const boudoirImages = [
-  {
-    src: 'samples/boudoir/elegant-silhouette',
-    alt: 'Elegant boudoir silhouette with soft lighting',
-    title: 'Elegant Grace',
-  },
-  {
-    src: 'samples/boudoir/vintage-style',
-    alt: 'Vintage-inspired boudoir photography',
-    title: 'Vintage Romance',
-  },
-  {
-    src: 'samples/boudoir/modern-artistic',
-    alt: 'Modern artistic boudoir with creative composition',
-    title: 'Modern Art',
-  },
-  {
-    src: 'samples/boudoir/natural-light',
-    alt: 'Natural light boudoir with soft shadows',
-    title: 'Natural Beauty',
-  },
-  {
-    src: 'samples/boudoir/dramatic-lighting',
-    alt: 'Dramatic lighting creating mood and atmosphere',
-    title: 'Dramatic Mood',
-  },
-  {
-    src: 'samples/boudoir/intimate-portrait',
-    alt: 'Intimate portrait celebrating femininity',
-    title: 'Celebration',
-  },
-];
-
-const maternityChildrenImages = [
-  {
-    src: 'samples/maternity/pregnancy-glow',
-    alt: 'Beautiful maternity portrait celebrating pregnancy',
-    title: 'Expecting Joy',
-  },
-  {
-    src: 'samples/children/newborn-peaceful',
-    alt: 'Peaceful sleeping newborn in soft wrapping',
-    title: 'New Beginning',
-  },
-  {
-    src: 'samples/children/toddler-playful',
-    alt: 'Playful toddler portrait with genuine smile',
-    title: 'Pure Joy',
-  },
-  {
-    src: 'samples/maternity/couple-expecting',
-    alt: 'Expecting couple in intimate maternity session',
-    title: 'Growing Love',
-  },
-  {
-    src: 'samples/children/siblings',
-    alt: 'Sweet sibling portrait showing their bond',
-    title: 'Sibling Bond',
-  },
-  {
-    src: 'samples/children/first-birthday',
-    alt: 'First birthday celebration cake smash session',
-    title: 'Milestone Moment',
-  },
-  {
-    src: 'samples/maternity/maternity-nature',
-    alt: 'Maternity portrait in beautiful natural setting',
-    title: "Nature's Blessing",
-  },
-];
-
-// Testimonials data
-const testimonials = [
-  {
-    testimonial:
-      'Working with this photographer was an absolute dream! They captured not just our images, but our emotions and the essence of who we are as a family. Every photo tells a story.',
-    clientName: 'Sarah Johnson',
-    clientTitle: 'Family Portrait Client',
-    rating: 5,
-  },
-  {
-    testimonial:
-      'The boudoir session was empowering and beautiful. The photographer made me feel comfortable and confident, and the results exceeded all my expectations. Truly artistic work!',
-    clientName: 'Maria Rodriguez',
-    clientTitle: 'Boudoir Session Client',
-    rating: 5,
-  },
-  {
-    testimonial:
-      "Professional, creative, and incredibly talented. The landscape photos from our engagement session are breathtaking. We couldn't be happier with the memories captured.",
-    clientName: 'David & Emma Chen',
-    clientTitle: 'Engagement Session',
-    rating: 5,
-  },
-];
-=======
 // Get optimized images from Cloudinary for each category in parallel
 const [landscapeImages, portraitImages, boudoirImages, maternityImages, childrenImages] = await Promise.all([
   getCategoryImages('landscape', 8),
@@ -208,7 +29,6 @@
 
 // Get related service pages
 const relatedServices = getRelatedPages('/services/color', 3, true);
->>>>>>> 0230947d
 ---
 
 <Layout metadata={metadata}>
@@ -239,16 +59,11 @@
   />
 
   <!-- Portfolio Section -->
-  <section id="portfolio" class="bg-[var(--color-background)] py-20 dark:bg-[var(--color-background)]">
-    <div class="mx-auto max-w-7xl px-4">
+  <section id="portfolio" class="py-20 bg-[var(--color-background)] dark:bg-[var(--color-background)]">
+    <div class="px-4 mx-auto max-w-7xl">
       <div class="mb-16 text-center">
-<<<<<<< HEAD
-        <h2 class="mb-6 text-4xl font-bold text-[var(--color-foreground)] md:text-5xl">Photography Portfolio</h2>
-        <p class="mx-auto max-w-3xl text-xl text-[var(--color-muted-foreground)]">
-=======
         <h2 class="text-4xl md:text-5xl font-bold text-[var(--color-foreground)] mb-6">Photography Portfolio</h2>
         <p class="text-xl text-[var(--color-muted-foreground)] max-w-3xl mx-auto mb-8">
->>>>>>> 0230947d
           Explore our diverse collection of photography services, each crafted with artistic vision and professional
           expertise. All images are delivered through our optimized Cloudinary CDN for the best viewing experience.
         </p>
@@ -295,21 +110,6 @@
           subtitle="Nature's Canvas"
           description="Capturing the raw beauty and grandeur of nature's most spectacular moments. From mountain vistas to ocean shores, each landscape tells a story of natural wonder."
         />
-<<<<<<< HEAD
-        <div class="mt-12">
-          <PhotoSwiper images={landscapeImages} title="Nature's Masterpieces" category="landscape" className="mb-8" />
-          <div class="text-center">
-            <a
-              href="/gallery/landscapes"
-              class="inline-flex items-center rounded-lg bg-[var(--color-primary)] px-6 py-3 font-medium text-[var(--color-primary-foreground)] shadow-md transition-colors duration-200 hover:bg-[var(--color-secondary)] hover:shadow-lg"
-            >
-              View Full Landscape Gallery
-              <svg class="ml-2 h-4 w-4" fill="none" stroke="currentColor" viewBox="0 0 24 24">
-                <path stroke-linecap="round" stroke-linejoin="round" stroke-width="2" d="M9 5l7 7-7 7"></path>
-              </svg>
-            </a>
-          </div>
-=======
         <div>
           <PhotoSwiper
             client:visible
@@ -323,7 +123,6 @@
             }))}
             className="mb-8"
           />
->>>>>>> 0230947d
         </div>
       </div>
 
@@ -334,21 +133,6 @@
           subtitle="Human Connection"
           description="Professional portraits that capture personality, emotion, and the unique essence of each individual. From corporate headshots to artistic expressions."
         />
-<<<<<<< HEAD
-        <div class="mt-12">
-          <PhotoSwiper images={portraitImages} title="Capturing Character" category="portrait" className="mb-8" />
-          <div class="text-center">
-            <a
-              href="/gallery/portraits"
-              class="inline-flex items-center rounded-lg bg-[var(--color-primary)] px-6 py-3 font-medium text-[var(--color-primary-foreground)] shadow-md transition-colors duration-200 hover:bg-[var(--color-secondary)] hover:shadow-lg"
-            >
-              View Full Portrait Gallery
-              <svg class="ml-2 h-4 w-4" fill="none" stroke="currentColor" viewBox="0 0 24 24">
-                <path stroke-linecap="round" stroke-linejoin="round" stroke-width="2" d="M9 5l7 7-7 7"></path>
-              </svg>
-            </a>
-          </div>
-=======
         <div>
           <PhotoSwiper
             client:visible
@@ -362,7 +146,6 @@
             }))}
             className="mb-8"
           />
->>>>>>> 0230947d
         </div>
       </div>
 
@@ -373,21 +156,6 @@
           subtitle="Intimate Artistry"
           description="Elegant and tasteful intimate photography that celebrates confidence, beauty, and self-expression in a comfortable, professional environment."
         />
-<<<<<<< HEAD
-        <div class="mt-12">
-          <PhotoSwiper images={boudoirImages} title="Celebrating You" category="boudoir" className="mb-8" />
-          <div class="text-center">
-            <a
-              href="/gallery/boudoir"
-              class="inline-flex items-center rounded-lg bg-[var(--color-primary)] px-6 py-3 font-medium text-[var(--color-primary-foreground)] shadow-md transition-colors duration-200 hover:bg-[var(--color-secondary)] hover:shadow-lg"
-            >
-              View Full Boudoir Gallery
-              <svg class="ml-2 h-4 w-4" fill="none" stroke="currentColor" viewBox="0 0 24 24">
-                <path stroke-linecap="round" stroke-linejoin="round" stroke-width="2" d="M9 5l7 7-7 7"></path>
-              </svg>
-            </a>
-          </div>
-=======
         <div>
           <PhotoSwiper
             client:visible
@@ -401,7 +169,6 @@
             }))}
             className="mb-8"
           />
->>>>>>> 0230947d
         </div>
       </div>
 
@@ -425,45 +192,6 @@
             }))}
             className="mb-8"
           />
-<<<<<<< HEAD
-          <div class="text-center">
-            <a
-              href="/gallery/family"
-              class="inline-flex items-center rounded-lg bg-[var(--color-primary)] px-6 py-3 font-medium text-[var(--color-primary-foreground)] shadow-md transition-colors duration-200 hover:bg-[var(--color-secondary)] hover:shadow-lg"
-            >
-              View Full Family Gallery
-              <svg class="ml-2 h-4 w-4" fill="none" stroke="currentColor" viewBox="0 0 24 24">
-                <path stroke-linecap="round" stroke-linejoin="round" stroke-width="2" d="M9 5l7 7-7 7"></path>
-              </svg>
-            </a>
-          </div>
-        </div>
-      </div>
-    </div>
-  </section>
-
-  <!-- Testimonials Section -->
-  <section class="bg-[var(--color-card)] py-20 dark:bg-[var(--color-card)]">
-    <div class="mx-auto max-w-7xl px-4">
-      <div class="mb-16 text-center">
-        <h2 class="mb-6 text-4xl font-bold text-[var(--color-foreground)] md:text-5xl">Client Testimonials</h2>
-        <p class="mx-auto max-w-3xl text-xl text-[var(--color-muted-foreground)]">
-          Don't just take our word for it. Here's what our clients say about their photography experience.
-        </p>
-      </div>
-
-      <div class="grid grid-cols-1 gap-8 md:grid-cols-2 lg:grid-cols-3">
-        {
-          testimonials.map(testimonial => (
-            <TestimonialCard
-              testimonial={testimonial.testimonial}
-              clientName={testimonial.clientName}
-              clientTitle={testimonial.clientTitle}
-              rating={testimonial.rating}
-            />
-          ))
-        }
-=======
         </div>
       </div>
 
@@ -488,7 +216,6 @@
             className="mb-8"
           />
         </div>
->>>>>>> 0230947d
       </div>
     </div>
   </section>
@@ -507,64 +234,6 @@
     ]}
   />
 
-<<<<<<< HEAD
-  <!-- About Section -->
-  <section class="bg-[var(--color-background)] py-20 dark:bg-[var(--color-background)]">
-    <div class="mx-auto max-w-7xl px-4">
-      <div class="grid grid-cols-1 items-center gap-12 lg:grid-cols-2">
-        <div>
-          <h2 class="mb-6 text-4xl font-bold text-[var(--color-foreground)] md:text-5xl">About the Artist</h2>
-          <div class="space-y-6 text-lg text-[var(--color-foreground)]">
-            <p>
-              With over a decade of experience in professional photography, I specialize in creating visual stories that
-              capture the essence of life's most meaningful moments. My approach combines technical expertise with
-              artistic vision to deliver images that not only look beautiful but feel authentic.
-            </p>
-            <p>
-              Whether it's the raw power of a landscape, the intimate connection in a portrait, or the joy of a family
-              milestone, I believe every photograph should tell a story. My goal is to create images that you'll
-              treasure for generations to come.
-            </p>
-            <p>
-              Based in the San Francisco Bay Area, I work with clients locally and travel for destination sessions.
-              Every project is approached with passion, creativity, and a commitment to excellence.
-            </p>
-          </div>
-
-          <div class="mt-8">
-            <h3 class="mb-4 text-xl font-semibold text-[var(--color-foreground)]">Achievements & Recognition</h3>
-            <ul class="space-y-2 text-[var(--color-muted-foreground)]">
-              <li>• Featured in Photography Magazine (2023)</li>
-              <li>• Winner - Bay Area Photography Awards (2022)</li>
-              <li>• 500+ satisfied clients and counting</li>
-              <li>• Professional Photography Association Member</li>
-            </ul>
-          </div>
-        </div>
-
-        <div class="relative">
-          <div class="aspect-[4/5] overflow-hidden rounded-lg shadow-2xl">
-            <img
-              src="https://images.unsplash.com/photo-1507003211169-0a1dd7228f2d?ixlib=rb-4.0.3&auto=format&fit=crop&w=687&q=80"
-              alt="Professional photographer at work"
-              class="h-full w-full object-cover"
-            />
-          </div>
-          <div
-            class="absolute -right-6 -bottom-6 rounded-lg border border-[var(--color-border)] bg-[var(--color-card)] p-6 shadow-lg"
-          >
-            <p class="text-2xl font-bold text-[var(--color-primary)]">10+</p>
-            <p class="text-[var(--color-muted-foreground)]">Years Experience</p>
-          </div>
-        </div>
-      </div>
-    </div>
-  </section>
-
-  <!-- Contact Section -->
-  <section id="contact" class="bg-[var(--color-card)] py-20 dark:bg-[var(--color-card)]">
-    <NotionContact service="color" />
-=======
   <!-- Contact Section -->
   <section id="contact" class="py-20 bg-[var(--color-card)] dark:bg-[var(--color-card)]">
     <NotionContact defaultService="Color" />
@@ -575,7 +244,6 @@
     <div class="px-4 mx-auto max-w-7xl sm:px-6">
       <RelatedPages pages={relatedServices} title="Complete Your Visual Story" variant="cards" />
     </div>
->>>>>>> 0230947d
   </section>
 </Layout>
 
