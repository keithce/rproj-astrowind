--- conflicted
+++ resolved
@@ -42,29 +42,21 @@
           <img
             src={image}
             alt=""
-<<<<<<< HEAD
-            class="absolute bottom-0 left-1/2 min-h-full min-w-full -translate-x-1/2 object-cover object-bottom opacity-30"
-=======
             class={
               centerImage
                 ? 'absolute inset-0 object-cover object-center w-full h-full opacity-30'
                 : 'absolute bottom-0 object-cover object-bottom min-w-full min-h-full -translate-x-1/2 left-1/2 opacity-30'
             }
->>>>>>> 0230947d
             loading="eager"
             decoding="async"
           />
         ) : (
           <Image
-<<<<<<< HEAD
-            class="absolute bottom-0 left-1/2 min-h-full min-w-full -translate-x-1/2 object-cover object-bottom opacity-30"
-=======
             class={
               centerImage
                 ? 'absolute inset-0 object-cover object-center w-full h-full opacity-30'
                 : 'absolute bottom-0 object-cover object-bottom min-w-full min-h-full -translate-x-1/2 left-1/2 opacity-30'
             }
->>>>>>> 0230947d
             widths={[400, 768, 1024, 2040]}
             sizes="100vw"
             loading="eager"
@@ -94,13 +86,7 @@
         {
           tagline && (
             <p
-<<<<<<< HEAD
-              class={`animate-fade-in text-base font-bold tracking-wide uppercase ${
-                gradientBg ? 'text-accent' : 'text-secondary'
-              }`}
-=======
               class={`text-base font-bold tracking-wide uppercase  ${gradientBg ? 'text-accent' : 'text-secondary'}`}
->>>>>>> 0230947d
               set:html={tagline}
             />
           )
@@ -108,11 +94,7 @@
         {
           title && (
             <h1
-<<<<<<< HEAD
-              class={`font-heading animate-fade-in text-foreground mb-4 leading-tight font-bold tracking-tighter break-words whitespace-normal ${
-=======
               class={`break-words whitespace-normal font-bold leading-tight tracking-tighter mb-4 font-heading  text-foreground ${
->>>>>>> 0230947d
                 gradientBg ? 'text-5xl md:text-7xl' : 'text-xl sm:text-3xl md:text-5xl lg:text-6xl'
               }`}
               set:html={title}
@@ -123,24 +105,14 @@
           {
             subtitle && (
               <p
-<<<<<<< HEAD
-                class={`animate-fade-in text-foreground/80 mb-6 leading-relaxed ${
-                  gradientBg ? 'text-xl md:text-2xl' : 'text-xl'
-                }`}
-=======
                 class={`mb-6  leading-relaxed text-foreground/80 ${gradientBg ? 'text-xl md:text-2xl' : 'text-xl'}`}
->>>>>>> 0230947d
                 set:html={subtitle}
               />
             )
           }
           {
             actions && (
-<<<<<<< HEAD
-              <div class="animate-fade-in m-auto mb-8 flex max-w-xs flex-col flex-nowrap gap-4 sm:max-w-md sm:flex-row sm:justify-center">
-=======
               <div class="flex flex-col max-w-xs gap-4 m-auto mb-8 sm:max-w-md flex-nowrap sm:flex-row sm:justify-center ">
->>>>>>> 0230947d
                 {Array.isArray(actions) ? (
                   actions.map(action => (
                     <div class="flex w-full sm:w-auto">
